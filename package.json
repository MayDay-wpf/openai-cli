{
  "name": "openai-cli-unofficial",
<<<<<<< HEAD
  "version": "0.1.1",
=======
  "version": "0.1.2",
>>>>>>> d1b1bdcd
  "description": "A powerful OpenAI CLI Coding Agent built with TypeScript",
  "main": "dist/index.js",
  "bin": {
    "openai-cli": "dist/index.js"
  },
  "scripts": {
    "build": "tsc",
    "start": "node dist/index.js",
    "start:no-warnings": "node --no-deprecation dist/index.js",
    "dev": "cross-env NODE_OPTIONS=\"--no-deprecation\" ts-node src/index.ts",
    "dev:original": "ts-node src/index.ts",
    "dev:quiet": "cross-env NODE_NO_WARNINGS=1 ts-node src/index.ts",
    "clean": "rimraf dist",
    "prepublishOnly": "npm run clean && npm run build",
    "prepare": "npm run build"
  },
  "keywords": [
    "openai",
    "cli",
    "coding",
    "agent",
    "typescript",
    "ai",
    "assistant",
    "programming"
  ],
  "author": "",
  "license": "MIT",
  "homepage": "https://github.com/MayDay-wpf/openai-cli#readme",
  "repository": {
    "type": "git",
    "url": "git+https://github.com/MayDay-wpf/openai-cli.git"
  },
  "bugs": {
    "url": "https://github.com/MayDay-wpf/openai-cli/issues"
  },
  "files": [
    "dist/**/*",
    "README.md",
    "LICENSE",
    "package.json"
  ],
  "engines": {
    "node": ">=16.0.0"
  },
  "preferGlobal": true,
  "dependencies": {
    "@inquirer/prompts": "^7.6.0",
    "boxen": "^8.0.1",
    "chalk": "^4.1.2",
    "cli-highlight": "^2.1.11",
    "commander": "^11.1.0",
    "diff": "^5.2.0",
    "figlet": "^1.7.0",
    "highlight.js": "^11.11.1",
    "inquirer": "^12.7.0",
    "marked": "^12.0.2",
    "mcp-client": "^1.13.0",
    "openai": "^4.62.1",
    "tiktoken": "^1.0.21",
    "uuid": "^11.1.0"
  },
  "devDependencies": {
    "@types/diff": "^5.2.0",
    "@types/figlet": "^1.5.8",
    "@types/inquirer": "^9.0.8",
    "@types/marked": "^5.0.2",
    "@types/node": "^20.19.4",
    "@types/uuid": "^10.0.0",
    "cross-env": "^7.0.3",
    "rimraf": "^5.0.5",
    "ts-node": "^10.9.1",
    "typescript": "^5.3.0"
  }
}<|MERGE_RESOLUTION|>--- conflicted
+++ resolved
@@ -1,10 +1,6 @@
 {
   "name": "openai-cli-unofficial",
-<<<<<<< HEAD
-  "version": "0.1.1",
-=======
   "version": "0.1.2",
->>>>>>> d1b1bdcd
   "description": "A powerful OpenAI CLI Coding Agent built with TypeScript",
   "main": "dist/index.js",
   "bin": {
